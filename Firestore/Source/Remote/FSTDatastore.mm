--- conflicted
+++ resolved
@@ -34,21 +34,15 @@
 
 #import "Firestore/Protos/objc/google/firestore/v1beta1/Firestore.pbrpc.h"
 
-<<<<<<< HEAD
 #include "Firestore/core/src/firebase/firestore/auth/credentials_provider.h"
-=======
 #include "Firestore/core/src/firebase/firestore/auth/token.h"
->>>>>>> 9fb7911e
 #include "Firestore/core/src/firebase/firestore/core/database_info.h"
 #include "Firestore/core/src/firebase/firestore/model/database_id.h"
 #include "Firestore/core/src/firebase/firestore/util/error_apple.h"
 #include "Firestore/core/src/firebase/firestore/util/string_apple.h"
 
 namespace util = firebase::firestore::util;
-<<<<<<< HEAD
 using firebase::firestore::auth::CredentialsProvider;
-=======
->>>>>>> 9fb7911e
 using firebase::firestore::auth::Token;
 using firebase::firestore::core::DatabaseInfo;
 using firebase::firestore::model::DatabaseId;
@@ -310,7 +304,6 @@
                 errorHandler:(FSTVoidErrorBlock)errorHandler {
   // TODO(mikelehen): We should force a refresh if the previous RPC failed due to an expired token,
   // but I'm not sure how to detect that right now. http://b/32762461
-<<<<<<< HEAD
   _credentials->GetToken(
       false,  // force_refresh
       [self, rpcFactory, errorHandler](const Token &result, const int64_t error_code,
@@ -321,33 +314,14 @@
             errorHandler(error);
           } else {
             GRPCProtoCall *rpc = rpcFactory();
-            [FSTDatastore prepareHeadersForRPC:rpc
-                                    databaseID:&self.databaseInfo->database_id()
-                                         token:util::WrapNSStringNoCopy(result.token())];
+            [FSTDatastore
+                prepareHeadersForRPC:rpc
+                          databaseID:&self.databaseInfo->database_id()
+                               token:(result.is_valid() ? result.token() : absl::string_view())];
             [rpc start];
           }
         }];
       });
-=======
-  [self.credentials
-      getTokenForcingRefresh:NO
-                  completion:^(const Token &result, NSError *_Nullable error) {
-                    error = [FSTDatastore firestoreErrorForError:error];
-                    [self.workerDispatchQueue dispatchAsyncAllowingSameQueue:^{
-                      if (error) {
-                        errorHandler(error);
-                      } else {
-                        GRPCProtoCall *rpc = rpcFactory();
-                        [FSTDatastore
-                            prepareHeadersForRPC:rpc
-                                      databaseID:&self.databaseInfo->database_id()
-                                           token:(result.is_valid() ? result.token()
-                                                                    : absl::string_view())];
-                        [rpc start];
-                      }
-                    }];
-                  }];
->>>>>>> 9fb7911e
 }
 
 - (FSTWatchStream *)createWatchStream {
