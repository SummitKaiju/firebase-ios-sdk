//
// Copyright 2017 The Abseil Authors.
//
// Licensed under the Apache License, Version 2.0 (the "License");
// you may not use this file except in compliance with the License.
// You may obtain a copy of the License at
//
//      https://www.apache.org/licenses/LICENSE-2.0
//
// Unless required by applicable law or agreed to in writing, software
// distributed under the License is distributed on an "AS IS" BASIS,
// WITHOUT WARRANTIES OR CONDITIONS OF ANY KIND, either express or implied.
// See the License for the specific language governing permissions and
// limitations under the License.
//
// -----------------------------------------------------------------------------
// type_traits.h
// -----------------------------------------------------------------------------
//
// This file contains C++11-compatible versions of standard <type_traits> API
// functions for determining the characteristics of types. Such traits can
// support type inference, classification, and transformation, as well as
// make it easier to write templates based on generic type behavior.
//
// See https://en.cppreference.com/w/cpp/header/type_traits
//
// WARNING: use of many of the constructs in this header will count as "complex
// template metaprogramming", so before proceeding, please carefully consider
// https://google.github.io/styleguide/cppguide.html#Template_metaprogramming
//
// WARNING: using template metaprogramming to detect or depend on API
// features is brittle and not guaranteed. Neither the standard library nor
// Abseil provides any guarantee that APIs are stable in the face of template
// metaprogramming. Use with caution.
#ifndef ABSL_META_TYPE_TRAITS_H_
#define ABSL_META_TYPE_TRAITS_H_

#include <stddef.h>
#include <functional>
#include <type_traits>

#include "absl/base/config.h"

namespace absl {

// Defined and documented later on in this file.
template <typename T>
struct is_trivially_move_assignable;

namespace type_traits_internal {

<<<<<<< HEAD
=======
// Silence MSVC warnings about the destructor being defined as deleted.
#if defined(_MSC_VER) && !defined(__GNUC__)
#pragma warning(push)
#pragma warning(disable : 4624)
#endif  // defined(_MSC_VER) && !defined(__GNUC__)

template <class T>
union SingleMemberUnion {
  T t;
};

// Restore the state of the destructor warning that was silenced above.
#if defined(_MSC_VER) && !defined(__GNUC__)
#pragma warning(pop)
#endif  // defined(_MSC_VER) && !defined(__GNUC__)

template <class T>
struct IsTriviallyMoveAssignableReference : std::false_type {};

template <class T>
struct IsTriviallyMoveAssignableReference<T&>
    : absl::is_trivially_move_assignable<T>::type {};

template <class T>
struct IsTriviallyMoveAssignableReference<T&&>
    : absl::is_trivially_move_assignable<T>::type {};

>>>>>>> f75dc2d8
template <typename... Ts>
struct VoidTImpl {
  using type = void;
};

// This trick to retrieve a default alignment is necessary for our
// implementation of aligned_storage_t to be consistent with any implementation
// of std::aligned_storage.
template <size_t Len, typename T = std::aligned_storage<Len>>
struct default_alignment_of_aligned_storage;

template <size_t Len, size_t Align>
struct default_alignment_of_aligned_storage<Len,
                                            std::aligned_storage<Len, Align>> {
  static constexpr size_t value = Align;
};

////////////////////////////////
// Library Fundamentals V2 TS //
////////////////////////////////

// NOTE: The `is_detected` family of templates here differ from the library
// fundamentals specification in that for library fundamentals, `Op<Args...>` is
// evaluated as soon as the type `is_detected<Op, Args...>` undergoes
// substitution, regardless of whether or not the `::value` is accessed. That
// is inconsistent with all other standard traits and prevents lazy evaluation
// in larger contexts (such as if the `is_detected` check is a trailing argument
// of a `conjunction`. This implementation opts to instead be lazy in the same
// way that the standard traits are (this "defect" of the detection idiom
// specifications has been reported).

template <class Enabler, template <class...> class Op, class... Args>
struct is_detected_impl {
  using type = std::false_type;
};

template <template <class...> class Op, class... Args>
struct is_detected_impl<typename VoidTImpl<Op<Args...>>::type, Op, Args...> {
  using type = std::true_type;
};

template <template <class...> class Op, class... Args>
struct is_detected : is_detected_impl<void, Op, Args...>::type {};

template <class Enabler, class To, template <class...> class Op, class... Args>
struct is_detected_convertible_impl {
  using type = std::false_type;
};

template <class To, template <class...> class Op, class... Args>
struct is_detected_convertible_impl<
    typename std::enable_if<std::is_convertible<Op<Args...>, To>::value>::type,
    To, Op, Args...> {
  using type = std::true_type;
};

template <class To, template <class...> class Op, class... Args>
struct is_detected_convertible
    : is_detected_convertible_impl<void, To, Op, Args...>::type {};

template <typename T>
using IsCopyAssignableImpl =
    decltype(std::declval<T&>() = std::declval<const T&>());

template <typename T>
using IsMoveAssignableImpl = decltype(std::declval<T&>() = std::declval<T&&>());

}  // namespace type_traits_internal

template <typename T>
struct is_copy_assignable : type_traits_internal::is_detected<
                                type_traits_internal::IsCopyAssignableImpl, T> {
};

template <typename T>
struct is_move_assignable : type_traits_internal::is_detected<
                                type_traits_internal::IsMoveAssignableImpl, T> {
};

// void_t()
//
// Ignores the type of any its arguments and returns `void`. In general, this
// metafunction allows you to create a general case that maps to `void` while
// allowing specializations that map to specific types.
//
// This metafunction is designed to be a drop-in replacement for the C++17
// `std::void_t` metafunction.
//
// NOTE: `absl::void_t` does not use the standard-specified implementation so
// that it can remain compatible with gcc < 5.1. This can introduce slightly
// different behavior, such as when ordering partial specializations.
template <typename... Ts>
using void_t = typename type_traits_internal::VoidTImpl<Ts...>::type;

// conjunction
//
// Performs a compile-time logical AND operation on the passed types (which
// must have  `::value` members convertible to `bool`. Short-circuits if it
// encounters any `false` members (and does not compare the `::value` members
// of any remaining arguments).
//
// This metafunction is designed to be a drop-in replacement for the C++17
// `std::conjunction` metafunction.
template <typename... Ts>
struct conjunction;

template <typename T, typename... Ts>
struct conjunction<T, Ts...>
    : std::conditional<T::value, conjunction<Ts...>, T>::type {};

template <typename T>
struct conjunction<T> : T {};

template <>
struct conjunction<> : std::true_type {};

// disjunction
//
// Performs a compile-time logical OR operation on the passed types (which
// must have  `::value` members convertible to `bool`. Short-circuits if it
// encounters any `true` members (and does not compare the `::value` members
// of any remaining arguments).
//
// This metafunction is designed to be a drop-in replacement for the C++17
// `std::disjunction` metafunction.
template <typename... Ts>
struct disjunction;

template <typename T, typename... Ts>
struct disjunction<T, Ts...> :
      std::conditional<T::value, T, disjunction<Ts...>>::type {};

template <typename T>
struct disjunction<T> : T {};

template <>
struct disjunction<> : std::false_type {};

// negation
//
// Performs a compile-time logical NOT operation on the passed type (which
// must have  `::value` members convertible to `bool`.
//
// This metafunction is designed to be a drop-in replacement for the C++17
// `std::negation` metafunction.
template <typename T>
struct negation : std::integral_constant<bool, !T::value> {};

// is_trivially_destructible()
//
// Determines whether the passed type `T` is trivially destructable.
//
// This metafunction is designed to be a drop-in replacement for the C++11
// `std::is_trivially_destructible()` metafunction for platforms that have
// incomplete C++11 support (such as libstdc++ 4.x). On any platforms that do
// fully support C++11, we check whether this yields the same result as the std
// implementation.
//
// NOTE: the extensions (__has_trivial_xxx) are implemented in gcc (version >=
// 4.3) and clang. Since we are supporting libstdc++ > 4.7, they should always
// be present. These  extensions are documented at
// https://gcc.gnu.org/onlinedocs/gcc/Type-Traits.html#Type-Traits.
template <typename T>
struct is_trivially_destructible
    : std::integral_constant<bool, __has_trivial_destructor(T) &&
                                   std::is_destructible<T>::value> {
#ifdef ABSL_HAVE_STD_IS_TRIVIALLY_DESTRUCTIBLE
 private:
  static constexpr bool compliant = std::is_trivially_destructible<T>::value ==
                                    is_trivially_destructible::value;
  static_assert(compliant || std::is_trivially_destructible<T>::value,
                "Not compliant with std::is_trivially_destructible; "
                "Standard: false, Implementation: true");
  static_assert(compliant || !std::is_trivially_destructible<T>::value,
                "Not compliant with std::is_trivially_destructible; "
                "Standard: true, Implementation: false");
#endif  // ABSL_HAVE_STD_IS_TRIVIALLY_DESTRUCTIBLE
};

// is_trivially_default_constructible()
//
// Determines whether the passed type `T` is trivially default constructible.
//
// This metafunction is designed to be a drop-in replacement for the C++11
// `std::is_trivially_default_constructible()` metafunction for platforms that
// have incomplete C++11 support (such as libstdc++ 4.x). On any platforms that
// do fully support C++11, we check whether this yields the same result as the
// std implementation.
//
// NOTE: according to the C++ standard, Section: 20.15.4.3 [meta.unary.prop]
// "The predicate condition for a template specialization is_constructible<T,
// Args...> shall be satisfied if and only if the following variable
// definition would be well-formed for some invented variable t:
//
// T t(declval<Args>()...);
//
// is_trivially_constructible<T, Args...> additionally requires that the
// variable definition does not call any operation that is not trivial.
// For the purposes of this check, the call to std::declval is considered
// trivial."
//
// Notes from https://en.cppreference.com/w/cpp/types/is_constructible:
// In many implementations, is_nothrow_constructible also checks if the
// destructor throws because it is effectively noexcept(T(arg)). Same
// applies to is_trivially_constructible, which, in these implementations, also
// requires that the destructor is trivial.
// GCC bug 51452: https://gcc.gnu.org/bugzilla/show_bug.cgi?id=51452
// LWG issue 2116: http://cplusplus.github.io/LWG/lwg-active.html#2116.
//
// "T obj();" need to be well-formed and not call any nontrivial operation.
// Nontrivially destructible types will cause the expression to be nontrivial.
template <typename T>
struct is_trivially_default_constructible
    : std::integral_constant<bool, __has_trivial_constructor(T) &&
                                   std::is_default_constructible<T>::value &&
                                   is_trivially_destructible<T>::value> {
#ifdef ABSL_HAVE_STD_IS_TRIVIALLY_CONSTRUCTIBLE
 private:
  static constexpr bool compliant =
      std::is_trivially_default_constructible<T>::value ==
      is_trivially_default_constructible::value;
  static_assert(compliant || std::is_trivially_default_constructible<T>::value,
                "Not compliant with std::is_trivially_default_constructible; "
                "Standard: false, Implementation: true");
  static_assert(compliant || !std::is_trivially_default_constructible<T>::value,
                "Not compliant with std::is_trivially_default_constructible; "
                "Standard: true, Implementation: false");
#endif  // ABSL_HAVE_STD_IS_TRIVIALLY_CONSTRUCTIBLE
};

// is_trivially_move_constructible()
//
// Determines whether the passed type `T` is trivially move constructible.
//
// This metafunction is designed to be a drop-in replacement for the C++11
// `std::is_trivially_move_constructible()` metafunction for platforms that have
// incomplete C++11 support (such as libstdc++ 4.x). On any platforms that do
// fully support C++11, we check whether this yields the same result as the std
// implementation.
//
// NOTE: `T obj(declval<T>());` needs to be well-formed and not call any
// nontrivial operation.  Nontrivially destructible types will cause the
// expression to be nontrivial.
template <typename T>
struct is_trivially_move_constructible
    : std::conditional<
          std::is_object<T>::value && !std::is_array<T>::value,
          std::is_move_constructible<
              type_traits_internal::SingleMemberUnion<T>>,
          std::is_reference<T>>::type::type {
#ifdef ABSL_HAVE_STD_IS_TRIVIALLY_CONSTRUCTIBLE
 private:
  static constexpr bool compliant =
      std::is_trivially_move_constructible<T>::value ==
      is_trivially_move_constructible::value;
  static_assert(compliant || std::is_trivially_move_constructible<T>::value,
                "Not compliant with std::is_trivially_move_constructible; "
                "Standard: false, Implementation: true");
  static_assert(compliant || !std::is_trivially_move_constructible<T>::value,
                "Not compliant with std::is_trivially_move_constructible; "
                "Standard: true, Implementation: false");
#endif  // ABSL_HAVE_STD_IS_TRIVIALLY_CONSTRUCTIBLE
};

// is_trivially_copy_constructible()
//
// Determines whether the passed type `T` is trivially copy constructible.
//
// This metafunction is designed to be a drop-in replacement for the C++11
// `std::is_trivially_copy_constructible()` metafunction for platforms that have
// incomplete C++11 support (such as libstdc++ 4.x). On any platforms that do
// fully support C++11, we check whether this yields the same result as the std
// implementation.
//
// NOTE: `T obj(declval<const T&>());` needs to be well-formed and not call any
// nontrivial operation.  Nontrivially destructible types will cause the
// expression to be nontrivial.
template <typename T>
struct is_trivially_copy_constructible
    : std::conditional<
          std::is_object<T>::value && !std::is_array<T>::value,
          std::is_copy_constructible<
              type_traits_internal::SingleMemberUnion<T>>,
          std::is_lvalue_reference<T>>::type::type {
#ifdef ABSL_HAVE_STD_IS_TRIVIALLY_CONSTRUCTIBLE
 private:
  static constexpr bool compliant =
      std::is_trivially_copy_constructible<T>::value ==
      is_trivially_copy_constructible::value;
  static_assert(compliant || std::is_trivially_copy_constructible<T>::value,
                "Not compliant with std::is_trivially_copy_constructible; "
                "Standard: false, Implementation: true");
  static_assert(compliant || !std::is_trivially_copy_constructible<T>::value,
                "Not compliant with std::is_trivially_copy_constructible; "
                "Standard: true, Implementation: false");
#endif  // ABSL_HAVE_STD_IS_TRIVIALLY_CONSTRUCTIBLE
};

// is_trivially_move_assignable()
//
// Determines whether the passed type `T` is trivially move assignable.
//
// This metafunction is designed to be a drop-in replacement for the C++11
// `std::is_trivially_move_assignable()` metafunction for platforms that have
// incomplete C++11 support (such as libstdc++ 4.x). On any platforms that do
// fully support C++11, we check whether this yields the same result as the std
// implementation.
//
// NOTE: `is_assignable<T, U>::value` is `true` if the expression
// `declval<T>() = declval<U>()` is well-formed when treated as an unevaluated
// operand. `is_trivially_assignable<T, U>` requires the assignment to call no
// operation that is not trivial. `is_trivially_copy_assignable<T>` is simply
// `is_trivially_assignable<T&, T>`.
template <typename T>
struct is_trivially_move_assignable
    : std::conditional<
          std::is_object<T>::value && !std::is_array<T>::value,
          std::is_move_assignable<type_traits_internal::SingleMemberUnion<T>>,
          type_traits_internal::IsTriviallyMoveAssignableReference<T>>::type::
          type {
#ifdef ABSL_HAVE_STD_IS_TRIVIALLY_ASSIGNABLE
 private:
  static constexpr bool compliant =
      std::is_trivially_move_assignable<T>::value ==
      is_trivially_move_assignable::value;
  static_assert(compliant || std::is_trivially_move_assignable<T>::value,
                "Not compliant with std::is_trivially_move_assignable; "
                "Standard: false, Implementation: true");
  static_assert(compliant || !std::is_trivially_move_assignable<T>::value,
                "Not compliant with std::is_trivially_move_assignable; "
                "Standard: true, Implementation: false");
#endif  // ABSL_HAVE_STD_IS_TRIVIALLY_ASSIGNABLE
};

// is_trivially_copy_assignable()
//
// Determines whether the passed type `T` is trivially copy assignable.
//
// This metafunction is designed to be a drop-in replacement for the C++11
// `std::is_trivially_copy_assignable()` metafunction for platforms that have
// incomplete C++11 support (such as libstdc++ 4.x). On any platforms that do
// fully support C++11, we check whether this yields the same result as the std
// implementation.
//
// NOTE: `is_assignable<T, U>::value` is `true` if the expression
// `declval<T>() = declval<U>()` is well-formed when treated as an unevaluated
// operand. `is_trivially_assignable<T, U>` requires the assignment to call no
// operation that is not trivial. `is_trivially_copy_assignable<T>` is simply
// `is_trivially_assignable<T&, const T&>`.
template <typename T>
struct is_trivially_copy_assignable
    : std::integral_constant<
          bool, __has_trivial_assign(typename std::remove_reference<T>::type) &&
                    absl::is_copy_assignable<T>::value> {
#ifdef ABSL_HAVE_STD_IS_TRIVIALLY_ASSIGNABLE
 private:
  static constexpr bool compliant =
      std::is_trivially_copy_assignable<T>::value ==
      is_trivially_copy_assignable::value;
  static_assert(compliant || std::is_trivially_copy_assignable<T>::value,
                "Not compliant with std::is_trivially_copy_assignable; "
                "Standard: false, Implementation: true");
  static_assert(compliant || !std::is_trivially_copy_assignable<T>::value,
                "Not compliant with std::is_trivially_copy_assignable; "
                "Standard: true, Implementation: false");
#endif  // ABSL_HAVE_STD_IS_TRIVIALLY_ASSIGNABLE
};

namespace type_traits_internal {
// is_trivially_copyable()
//
// Determines whether the passed type `T` is trivially copyable.
//
// This metafunction is designed to be a drop-in replacement for the C++11
// `std::is_trivially_copyable()` metafunction for platforms that have
// incomplete C++11 support (such as libstdc++ 4.x). We use the C++17 definition
// of TriviallyCopyable.
//
// NOTE: `is_trivially_copyable<T>::value` is `true` if all of T's copy/move
// constructors/assignment operators are trivial or deleted, T has at least
// one non-deleted copy/move constructor/assignment operator, and T is trivially
// destructible. Arrays of trivially copyable types are trivially copyable.
//
// We expose this metafunction only for internal use within absl.
template <typename T>
class is_trivially_copyable_impl {
  using ExtentsRemoved = typename std::remove_all_extents<T>::type;
  static constexpr bool kIsCopyOrMoveConstructible =
      std::is_copy_constructible<ExtentsRemoved>::value ||
      std::is_move_constructible<ExtentsRemoved>::value;
  static constexpr bool kIsCopyOrMoveAssignable =
      absl::is_copy_assignable<ExtentsRemoved>::value ||
      absl::is_move_assignable<ExtentsRemoved>::value;

 public:
  static constexpr bool kValue =
      (__has_trivial_copy(ExtentsRemoved) || !kIsCopyOrMoveConstructible) &&
      (__has_trivial_assign(ExtentsRemoved) || !kIsCopyOrMoveAssignable) &&
      (kIsCopyOrMoveConstructible || kIsCopyOrMoveAssignable) &&
      is_trivially_destructible<ExtentsRemoved>::value &&
      // We need to check for this explicitly because otherwise we'll say
      // references are trivial copyable when compiled by MSVC.
      !std::is_reference<ExtentsRemoved>::value;
};

template <typename T>
struct is_trivially_copyable
    : std::integral_constant<
          bool, type_traits_internal::is_trivially_copyable_impl<T>::kValue> {};
}  // namespace type_traits_internal

// -----------------------------------------------------------------------------
// C++14 "_t" trait aliases
// -----------------------------------------------------------------------------

template <typename T>
using remove_cv_t = typename std::remove_cv<T>::type;

template <typename T>
using remove_const_t = typename std::remove_const<T>::type;

template <typename T>
using remove_volatile_t = typename std::remove_volatile<T>::type;

template <typename T>
using add_cv_t = typename std::add_cv<T>::type;

template <typename T>
using add_const_t = typename std::add_const<T>::type;

template <typename T>
using add_volatile_t = typename std::add_volatile<T>::type;

template <typename T>
using remove_reference_t = typename std::remove_reference<T>::type;

template <typename T>
using add_lvalue_reference_t = typename std::add_lvalue_reference<T>::type;

template <typename T>
using add_rvalue_reference_t = typename std::add_rvalue_reference<T>::type;

template <typename T>
using remove_pointer_t = typename std::remove_pointer<T>::type;

template <typename T>
using add_pointer_t = typename std::add_pointer<T>::type;

template <typename T>
using make_signed_t = typename std::make_signed<T>::type;

template <typename T>
using make_unsigned_t = typename std::make_unsigned<T>::type;

template <typename T>
using remove_extent_t = typename std::remove_extent<T>::type;

template <typename T>
using remove_all_extents_t = typename std::remove_all_extents<T>::type;

template <size_t Len, size_t Align = type_traits_internal::
                          default_alignment_of_aligned_storage<Len>::value>
using aligned_storage_t = typename std::aligned_storage<Len, Align>::type;

template <typename T>
using decay_t = typename std::decay<T>::type;

template <bool B, typename T = void>
using enable_if_t = typename std::enable_if<B, T>::type;

template <bool B, typename T, typename F>
using conditional_t = typename std::conditional<B, T, F>::type;

template <typename... T>
using common_type_t = typename std::common_type<T...>::type;

template <typename T>
using underlying_type_t = typename std::underlying_type<T>::type;

template <typename T>
using result_of_t = typename std::result_of<T>::type;

namespace type_traits_internal {
<<<<<<< HEAD
template <typename Key, typename = size_t>
struct IsHashable : std::false_type {};

template <typename Key>
struct IsHashable<Key,
                  decltype(std::declval<std::hash<Key>>()(std::declval<Key>()))>
    : std::true_type {};

template <typename Key>
struct IsHashEnabled
    : absl::conjunction<std::is_default_constructible<std::hash<Key>>,
                        std::is_copy_constructible<std::hash<Key>>,
                        std::is_destructible<std::hash<Key>>,
                        absl::is_copy_assignable<std::hash<Key>>,
                        IsHashable<Key>> {};

}  // namespace type_traits_internal

=======
// In MSVC we can't probe std::hash or stdext::hash because it triggers a
// static_assert instead of failing substitution. Libc++ prior to 4.0
// also used a static_assert.
//
#if defined(_MSC_VER) || (defined(_LIBCPP_VERSION) && \
                          _LIBCPP_VERSION < 4000 && _LIBCPP_STD_VER > 11)
#define ABSL_META_INTERNAL_STD_HASH_SFINAE_FRIENDLY_ 0
#else
#define ABSL_META_INTERNAL_STD_HASH_SFINAE_FRIENDLY_ 1
#endif

#if !ABSL_META_INTERNAL_STD_HASH_SFINAE_FRIENDLY_
template <typename Key, typename = size_t>
struct IsHashable : std::true_type {};
#else   // ABSL_META_INTERNAL_STD_HASH_SFINAE_FRIENDLY_
template <typename Key, typename = void>
struct IsHashable : std::false_type {};

template <typename Key>
struct IsHashable<
    Key,
    absl::enable_if_t<std::is_convertible<
        decltype(std::declval<std::hash<Key>&>()(std::declval<Key const&>())),
        std::size_t>::value>> : std::true_type {};
#endif  // !ABSL_META_INTERNAL_STD_HASH_SFINAE_FRIENDLY_

struct AssertHashEnabledHelper {
 private:
  static void Sink(...) {}
  struct NAT {};

  template <class Key>
  static auto GetReturnType(int)
      -> decltype(std::declval<std::hash<Key>>()(std::declval<Key const&>()));
  template <class Key>
  static NAT GetReturnType(...);

  template <class Key>
  static std::nullptr_t DoIt() {
    static_assert(IsHashable<Key>::value,
                  "std::hash<Key> does not provide a call operator");
    static_assert(
        std::is_default_constructible<std::hash<Key>>::value,
        "std::hash<Key> must be default constructible when it is enabled");
    static_assert(
        std::is_copy_constructible<std::hash<Key>>::value,
        "std::hash<Key> must be copy constructible when it is enabled");
    static_assert(absl::is_copy_assignable<std::hash<Key>>::value,
                  "std::hash<Key> must be copy assignable when it is enabled");
    // is_destructible is unchecked as it's implied by each of the
    // is_constructible checks.
    using ReturnType = decltype(GetReturnType<Key>(0));
    static_assert(std::is_same<ReturnType, NAT>::value ||
                      std::is_same<ReturnType, size_t>::value,
                  "std::hash<Key> must return size_t");
    return nullptr;
  }

  template <class... Ts>
  friend void AssertHashEnabled();
};

template <class... Ts>
inline void AssertHashEnabled() {
  using Helper = AssertHashEnabledHelper;
  Helper::Sink(Helper::DoIt<Ts>()...);
}

}  // namespace type_traits_internal

// An internal namespace that is required to implement the C++17 swap traits.
// It is not further nested in type_traits_internal to avoid long symbol names.
namespace swap_internal {

// Necessary for the traits.
using std::swap;

// This declaration prevents global `swap` and `absl::swap` overloads from being
// considered unless ADL picks them up.
void swap();

template <class T>
using IsSwappableImpl = decltype(swap(std::declval<T&>(), std::declval<T&>()));

// NOTE: This dance with the default template parameter is for MSVC.
template <class T,
          class IsNoexcept = std::integral_constant<
              bool, noexcept(swap(std::declval<T&>(), std::declval<T&>()))>>
using IsNothrowSwappableImpl = typename std::enable_if<IsNoexcept::value>::type;

// IsSwappable
//
// Determines whether the standard swap idiom is a valid expression for
// arguments of type `T`.
template <class T>
struct IsSwappable
    : absl::type_traits_internal::is_detected<IsSwappableImpl, T> {};

// IsNothrowSwappable
//
// Determines whether the standard swap idiom is a valid expression for
// arguments of type `T` and is noexcept.
template <class T>
struct IsNothrowSwappable
    : absl::type_traits_internal::is_detected<IsNothrowSwappableImpl, T> {};

// Swap()
//
// Performs the swap idiom from a namespace where valid candidates may only be
// found in `std` or via ADL.
template <class T, absl::enable_if_t<IsSwappable<T>::value, int> = 0>
void Swap(T& lhs, T& rhs) noexcept(IsNothrowSwappable<T>::value) {
  swap(lhs, rhs);
}

// StdSwapIsUnconstrained
//
// Some standard library implementations are broken in that they do not
// constrain `std::swap`. This will effectively tell us if we are dealing with
// one of those implementations.
using StdSwapIsUnconstrained = IsSwappable<void()>;

}  // namespace swap_internal

namespace type_traits_internal {

// Make the swap-related traits/function accessible from this namespace.
using swap_internal::IsNothrowSwappable;
using swap_internal::IsSwappable;
using swap_internal::Swap;
using swap_internal::StdSwapIsUnconstrained;

}  // namespace type_traits_internal
>>>>>>> f75dc2d8
}  // namespace absl

#endif  // ABSL_META_TYPE_TRAITS_H_<|MERGE_RESOLUTION|>--- conflicted
+++ resolved
@@ -49,8 +49,6 @@
 
 namespace type_traits_internal {
 
-<<<<<<< HEAD
-=======
 // Silence MSVC warnings about the destructor being defined as deleted.
 #if defined(_MSC_VER) && !defined(__GNUC__)
 #pragma warning(push)
@@ -78,7 +76,6 @@
 struct IsTriviallyMoveAssignableReference<T&&>
     : absl::is_trivially_move_assignable<T>::type {};
 
->>>>>>> f75dc2d8
 template <typename... Ts>
 struct VoidTImpl {
   using type = void;
@@ -562,26 +559,6 @@
 using result_of_t = typename std::result_of<T>::type;
 
 namespace type_traits_internal {
-<<<<<<< HEAD
-template <typename Key, typename = size_t>
-struct IsHashable : std::false_type {};
-
-template <typename Key>
-struct IsHashable<Key,
-                  decltype(std::declval<std::hash<Key>>()(std::declval<Key>()))>
-    : std::true_type {};
-
-template <typename Key>
-struct IsHashEnabled
-    : absl::conjunction<std::is_default_constructible<std::hash<Key>>,
-                        std::is_copy_constructible<std::hash<Key>>,
-                        std::is_destructible<std::hash<Key>>,
-                        absl::is_copy_assignable<std::hash<Key>>,
-                        IsHashable<Key>> {};
-
-}  // namespace type_traits_internal
-
-=======
 // In MSVC we can't probe std::hash or stdext::hash because it triggers a
 // static_assert instead of failing substitution. Libc++ prior to 4.0
 // also used a static_assert.
@@ -715,7 +692,6 @@
 using swap_internal::StdSwapIsUnconstrained;
 
 }  // namespace type_traits_internal
->>>>>>> f75dc2d8
 }  // namespace absl
 
 #endif  // ABSL_META_TYPE_TRAITS_H_